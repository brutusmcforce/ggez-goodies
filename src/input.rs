//! An abstract input state object that gets fed user
//! events and updates itself based on a set of key
//! bindings.
//!
//! The goals are:
//!
//! * Have a layer of abstract key bindings rather than
//! looking at concrete event types
//! * Use this to be able to abstract away differences
//! between keyboards, joysticks and game controllers
//! (rather based on Unity3D),
//! * Do some tweening of input axes and stuff just for
//! fun.
//! * Take ggez's event-based input API, and present event- or
//! state-based API so you can do whichever you want.

// TODO: Handle mice, game pads/joysticks

use ggez::event::KeyCode;
use std::collections::HashMap;
use std::hash::Hash;

// Okay, but how does it actually work?
// Basically we have to bind input events to buttons and axes.
// Input events can be keys, mouse buttons/motion, or eventually
// joystick/controller inputs.  Mouse delta can be mapped to axes too.
//
// https://docs.unity3d.com/Manual/ConventionalGameInput.html has useful
// descriptions of the exact behavior of axes.
//
// So to think about this more clearly, here are the default bindings:
//
// W, ↑: +Y axis
// A, ←: -X axis
// S, ↓: -Y axis
// D, →: +X axis
// Enter, z, LMB: Button 1
// Shift, x, MMB: Button 2
// Ctrl,  c, RMB: Button 3
//
// Easy way?  Hash map of event -> axis/button bindings.

/// The raw ggez input types; the "from" part of an input mapping.
/// 
/// TODO: Desperately needs better name.
#[derive(Debug, Hash, Eq, PartialEq, Copy, Clone)]
enum InputType {
<<<<<<< HEAD
    KeyEvent(KeyCode),
=======
    KeyEvent(KeyCode), // MouseButtonEvent,
>>>>>>> a527cc66
}

/// Abstract input values; the "to" part of an input mapping.
/// 
/// This is generic over `Axes` and `Buttons` types; these are
/// types that YOU define.  For instance, for your particular
/// game you may have a "camera" axis, a "movement" axis, and
/// "select", "menu" and "exit" buttons.  You would do something
/// like this:
/// 
/// ```rust
/// use ggez_goodies::input::InputEffect;
/// #[derive(PartialEq, Eq, Hash, Clone)]
/// enum MyAxes {
///     Camera,
///     Movement
/// }
/// #[derive(PartialEq, Eq, Hash, Clone)]
/// enum MyButtons {
///     Select,
///     Menu,
///     Exit
/// }
/// 
/// type MyInputEffect = InputEffect<MyAxes, MyButtons>;
/// ```
/// 
/// TODO: Desperately needs better name.
#[derive(Debug, Copy, Clone, PartialEq, Hash)]
pub enum InputEffect<Axes, Buttons>
where
    Axes: Eq + Hash + Clone,
    Buttons: Eq + Hash + Clone,
{
    Axis(Axes, bool),
    Button(Buttons),
}

/// The stored state of an `Axis`.
/// 
/// An axis is not JUST an exact position, this does
/// some simple linear smoothing of the axis value that
/// is usually quite nice.  This also contains the state
/// and constants necessary for that.
#[derive(Debug, Copy, Clone)]
struct AxisState {
    /// Where the axis currently is, in [-1, 1]
    position: f32,
    /// Where the axis is moving towards.  Possible
    /// values are -1, 0, +1
    /// (or a continuous range for analog devices I guess)
    direction: f32,
    /// Speed in units per second that the axis
    /// moves towards the target value.
    acceleration: f32,
    /// Speed in units per second that the axis will
    /// fall back toward 0 if the input stops.
    gravity: f32,
}

impl Default for AxisState {
    fn default() -> Self {
        AxisState {
            position: 0.0,
            direction: 0.0,
            acceleration: 4.0,
            gravity: 3.0,
        }
    }
}

/// All the state necessary for a button press.
#[derive(Debug, Copy, Clone, Default)]
struct ButtonState {
    pressed: bool,
    pressed_last_frame: bool,
}

/// A struct that contains a mapping from physical input events
/// (currently just `KeyCode`s) to whatever your logical Axis/Button
/// types are.
#[derive(Clone, PartialEq)]
pub struct InputBinding<Axes, Buttons>
where
    Axes: Hash + Eq + Clone,
    Buttons: Hash + Eq + Clone,
{
    // Once EnumSet is stable it should be used for these
    // instead of BTreeMap. ♥?
    // Binding of keys to input values.
    bindings: HashMap<InputType, InputEffect<Axes, Buttons>>,
}

impl<Axes, Buttons> InputBinding<Axes, Buttons>
where
    Axes: Hash + Eq + Clone,
    Buttons: Hash + Eq + Clone,
{
    pub fn new() -> Self {
        InputBinding {
            bindings: HashMap::new(),
        }
    }

    /// Adds a key binding connecting the given keycode to the given
    /// logical axis.
    pub fn bind_key_to_axis(mut self, keycode: KeyCode, axis: Axes, positive: bool) -> Self {
        self.bindings.insert(
            InputType::KeyEvent(keycode),
            InputEffect::Axis(axis.clone(), positive),
        );
        self
    }

    /// Adds a key binding connecting the given keycode to the given
    /// logical button.
    pub fn bind_key_to_button(mut self, keycode: KeyCode, button: Buttons) -> Self {
        self.bindings.insert(
            InputType::KeyEvent(keycode),
            InputEffect::Button(button.clone()),
        );
        self
    }

    /// Takes an physical input type and turns it into a logical input type (keycode -> axis/button).
    pub fn resolve(&self, keycode: KeyCode) -> Option<InputEffect<Axes, Buttons>> {
        self.bindings.get(&InputType::KeyEvent(keycode)).cloned()
    }
}

/// The object that tracks the current state of the input controls,
/// such as axes, bindings, etc.
#[derive(Debug, Clone)]
pub struct InputState<Axes, Buttons>
where
    Axes: Hash + Eq + Clone,
    Buttons: Hash + Eq + Clone,
{
    // Input state for axes
    axes: HashMap<Axes, AxisState>,
    // Input states for buttons
    buttons: HashMap<Buttons, ButtonState>,
}

impl<Axes, Buttons> InputState<Axes, Buttons>
where
    Axes: Eq + Hash + Clone,
    Buttons: Eq + Hash + Clone,
{

    pub fn new() -> Self {
        Self {
            axes: HashMap::default(),
            buttons: HashMap::default(),
        }
    }

    /// Updates the logical input state based on the actual
    /// physical input state.  Should be called in your update()
    /// handler.  It will do things like move the axes and so on.
    pub fn update(&mut self, dt: f32) {
        for (_axis, axis_status) in self.axes.iter_mut() {
            if axis_status.direction != 0.0 {
                // Accelerate the axis towards the
                // input'ed direction.
                let vel = axis_status.acceleration * dt;
                let pending_position = axis_status.position
                    + if axis_status.direction > 0.0 {
                        vel
                    } else {
                        -vel
                    };
                axis_status.position = if pending_position > 1.0 {
                    1.0
                } else if pending_position < -1.0 {
                    -1.0
                } else {
                    pending_position
                }
            } else {
                // Gravitate back towards 0.
                let abs_dx = f32::min(axis_status.gravity * dt, f32::abs(axis_status.position));
                let dx = if axis_status.position > 0.0 {
                    -abs_dx
                } else {
                    abs_dx
                };
                axis_status.position += dx;
            }
        }
        for (_button, button_status) in self.buttons.iter_mut() {
            button_status.pressed_last_frame = button_status.pressed;
        }
    }

    /// This method should get called by your `key_down_event` handler.
    pub fn update_button_down(&mut self, button: Buttons) {
        self.update_effect(InputEffect::Button(button), true);
    }

    /// This method should get called by your `key_up_event` handler.
    pub fn update_button_up(&mut self, button: Buttons) {
        self.update_effect(InputEffect::Button(button), false);
    }

    /// This method should get called by your `key_down_event` handler.
    pub fn update_axis_start(&mut self, axis: Axes, positive: bool) {
        self.update_effect(InputEffect::Axis(axis, positive), true);
    }

    /// This method should get called by your `key_up_event` handler.
    pub fn update_axis_stop(&mut self, axis: Axes, positive: bool) {
        self.update_effect(InputEffect::Axis(axis, positive), false);
    }

    /// Takes an InputEffect and actually applies it.
    pub fn update_effect(&mut self, effect: InputEffect<Axes, Buttons>, started: bool) {
        match effect {
            InputEffect::Axis(axis, positive) => {
                let f = || AxisState::default();
                let axis_status = self.axes.entry(axis).or_insert_with(f);
                if started {
                    let direction_float = if positive { 1.0 } else { -1.0 };
                    axis_status.direction = direction_float;
                } else if (positive && axis_status.direction > 0.0)
                    || (!positive && axis_status.direction < 0.0)
                {
                    axis_status.direction = 0.0;
                }
            }
            InputEffect::Button(button) => {
                let f = || ButtonState::default();
                let button_status = self.buttons.entry(button).or_insert_with(f);
                button_status.pressed = started;
            }
        }
    }

    pub fn get_axis(&self, axis: Axes) -> f32 {
        let d = AxisState::default();
        let axis_status = self.axes.get(&axis).unwrap_or(&d);
        axis_status.position
    }

    pub fn get_axis_raw(&self, axis: Axes) -> f32 {
        let d = AxisState::default();
        let axis_status = self.axes.get(&axis).unwrap_or(&d);
        axis_status.direction
    }

    fn get_button(&self, button: Buttons) -> ButtonState {
        let d = ButtonState::default();
        let button_status = self.buttons.get(&button).unwrap_or(&d);
        *button_status
    }

    pub fn get_button_down(&self, axis: Buttons) -> bool {
        self.get_button(axis).pressed
    }

    pub fn get_button_up(&self, axis: Buttons) -> bool {
        !self.get_button(axis).pressed
    }

    /// Returns whether or not the button was pressed this frame,
    /// only returning true if the press happened this frame.
    ///
    /// Basically, `get_button_down()` and `get_button_up()` are level
    /// triggers, this and `get_button_released()` are edge triggered.
    pub fn get_button_pressed(&self, axis: Buttons) -> bool {
        let b = self.get_button(axis);
        b.pressed && !b.pressed_last_frame
    }

    pub fn get_button_released(&self, axis: Buttons) -> bool {
        let b = self.get_button(axis);
        !b.pressed && b.pressed_last_frame
    }

    pub fn mouse_position() {
        unimplemented!()
    }

    pub fn mouse_scroll_delta() {
        unimplemented!()
    }

    pub fn get_mouse_button() {
        unimplemented!()
    }

    pub fn get_mouse_button_down() {
        unimplemented!()
    }

    pub fn get_mouse_button_up() {
        unimplemented!()
    }

    pub fn reset_input_state(&mut self) {
        for (_axis, axis_status) in self.axes.iter_mut() {
            axis_status.position = 0.0;
            axis_status.direction = 0.0;
        }

        for (_button, button_status) in self.buttons.iter_mut() {
            button_status.pressed = false;
            button_status.pressed_last_frame = false;
        }
    }
}

#[cfg(test)]
mod tests {
<<<<<<< HEAD
    use std::default::Default;
    use ggez::event::{KeyCode};
=======
>>>>>>> a527cc66
    use super::*;
    use ggez::event::*;

    #[derive(Hash, Eq, PartialEq, Copy, Clone, Debug)]
    enum Buttons {
        A,
        B,
        Select,
        Start,
    }

    #[derive(Hash, Eq, PartialEq, Copy, Clone, Debug)]
    enum Axes {
        Horz,
        Vert,
    }

    fn make_input_binding() -> InputBinding<Axes, Buttons> {
        let ib = InputBinding::<Axes, Buttons>::new()
            .bind_key_to_button(KeyCode::Z, Buttons::A)
            .bind_key_to_button(KeyCode::X, Buttons::B)
            .bind_key_to_button(KeyCode::Return, Buttons::Start)
            .bind_key_to_button(KeyCode::RShift, Buttons::Select)
            .bind_key_to_button(KeyCode::LShift, Buttons::Select)
            .bind_key_to_axis(KeyCode::Up, Axes::Vert, true)
            .bind_key_to_axis(KeyCode::Down, Axes::Vert, false)
            .bind_key_to_axis(KeyCode::Left, Axes::Horz, false)
            .bind_key_to_axis(KeyCode::Right, Axes::Horz, true);
        ib
    }

    #[test]
    fn test_input_bindings() {
        let ib = make_input_binding();
        assert_eq!(
            ib.resolve(KeyCode::Z),
            Some(InputEffect::Button(Buttons::A))
        );
        assert_eq!(
            ib.resolve(KeyCode::X),
            Some(InputEffect::Button(Buttons::B))
        );
        assert_eq!(
            ib.resolve(KeyCode::Return),
            Some(InputEffect::Button(Buttons::Start))
        );
        assert_eq!(
            ib.resolve(KeyCode::RShift),
            Some(InputEffect::Button(Buttons::Select))
        );
        assert_eq!(
            ib.resolve(KeyCode::LShift),
            Some(InputEffect::Button(Buttons::Select))
        );

        assert_eq!(
            ib.resolve(KeyCode::Up),
            Some(InputEffect::Axis(Axes::Vert, true))
        );
        assert_eq!(
            ib.resolve(KeyCode::Down),
            Some(InputEffect::Axis(Axes::Vert, false))
        );
        assert_eq!(
            ib.resolve(KeyCode::Left),
            Some(InputEffect::Axis(Axes::Horz, false))
        );
        assert_eq!(
            ib.resolve(KeyCode::Right),
            Some(InputEffect::Axis(Axes::Horz, true))
        );

        assert_eq!(ib.resolve(KeyCode::Q), None);
        assert_eq!(ib.resolve(KeyCode::W), None);
    }

    #[test]
    fn test_input_events() {
        let mut im = InputState::new();
        im.update_button_down(Buttons::A);
        assert!(im.get_button_down(Buttons::A));
        im.update_button_up(Buttons::A);
        assert!(!im.get_button_down(Buttons::A));
        assert!(im.get_button_up(Buttons::A));

        // Push the 'up' button, watch the axis
        // increase to 1.0 but not beyond
        im.update_axis_start(Axes::Vert, true);
        assert!(im.get_axis_raw(Axes::Vert) > 0.0);
        while im.get_axis(Axes::Vert) < 0.99 {
            im.update(0.16);
            assert!(im.get_axis(Axes::Vert) >= 0.0);
            assert!(im.get_axis(Axes::Vert) <= 1.0);
        }
        // Release it, watch it wind down
        im.update_axis_stop(Axes::Vert, true);
        while im.get_axis(Axes::Vert) > 0.01 {
            im.update(0.16);
            assert!(im.get_axis(Axes::Vert) >= 0.0)
        }

        // Do the same with the 'down' button.
        im.update_axis_start(Axes::Vert, false);
        while im.get_axis(Axes::Vert) > -0.99 {
            im.update(0.16);
            assert!(im.get_axis(Axes::Vert) <= 0.0);
            assert!(im.get_axis(Axes::Vert) >= -1.0);
        }

        // Test the transition from 'up' to 'down'
        im.update_axis_start(Axes::Vert, true);
        while im.get_axis(Axes::Vert) < 1.0 {
            im.update(0.16);
        }
        im.update_axis_start(Axes::Vert, false);
        im.update(0.16);
        assert!(im.get_axis(Axes::Vert) < 1.0);
        im.update_axis_stop(Axes::Vert, true);
        assert!(im.get_axis_raw(Axes::Vert) < 0.0);
        im.update_axis_stop(Axes::Vert, false);
        assert_eq!(im.get_axis_raw(Axes::Vert), 0.0);
    }

    #[test]
    fn test_button_edge_transitions() {
        let mut im: InputState<Axes, Buttons> = InputState::new();

        // Push a key, confirm it's transitioned.
        assert!(!im.get_button_down(Buttons::A));
        im.update_button_down(Buttons::A);
        assert!(im.get_button_down(Buttons::A));
        assert!(im.get_button_pressed(Buttons::A));
        assert!(!im.get_button_released(Buttons::A));

        // Update, confirm it's still down but
        // wasn't pressed this frame
        im.update(0.1);
        assert!(im.get_button_down(Buttons::A));
        assert!(!im.get_button_pressed(Buttons::A));
        assert!(!im.get_button_released(Buttons::A));

        // Release it
        im.update_button_up(Buttons::A);
        assert!(im.get_button_up(Buttons::A));
        assert!(!im.get_button_pressed(Buttons::A));
        assert!(im.get_button_released(Buttons::A));
        im.update(0.1);
        assert!(im.get_button_up(Buttons::A));
        assert!(!im.get_button_pressed(Buttons::A));
        assert!(!im.get_button_released(Buttons::A));
    }
}<|MERGE_RESOLUTION|>--- conflicted
+++ resolved
@@ -45,11 +45,7 @@
 /// TODO: Desperately needs better name.
 #[derive(Debug, Hash, Eq, PartialEq, Copy, Clone)]
 enum InputType {
-<<<<<<< HEAD
-    KeyEvent(KeyCode),
-=======
     KeyEvent(KeyCode), // MouseButtonEvent,
->>>>>>> a527cc66
 }
 
 /// Abstract input values; the "to" part of an input mapping.
@@ -364,11 +360,6 @@
 
 #[cfg(test)]
 mod tests {
-<<<<<<< HEAD
-    use std::default::Default;
-    use ggez::event::{KeyCode};
-=======
->>>>>>> a527cc66
     use super::*;
     use ggez::event::*;
 
