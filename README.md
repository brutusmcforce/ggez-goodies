--- conflicted
+++ resolved
@@ -21,12 +21,8 @@
 
 # Modules to create
 
-<<<<<<< HEAD
 * Sprites with ordering, animation, atlasing, tile mapping, 3x3 sprites... (look at https://docs.rs/piston2d-sprite/0.28.0/sprite/index.html) (also look at XNA's sprite system, FNA's implementation of such)
-=======
 * Font renderer/cacher that creates a bitmap font from a TTF.
-* Sprites with ordering, animation, atlasing, tile mapping, 3x3 sprites... (look at https://docs.rs/piston2d-sprite/0.28.0/sprite/index.html)
->>>>>>> 2118dbda
 * GUI (conrod? imgui?)
 * Timers?  Coroutines?
 * In-game debugger...
