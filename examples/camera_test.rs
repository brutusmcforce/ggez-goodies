//! An Asteroids-ish example game to show off ggez.
//! The idea is that this game is simple but still
//! non-trivial enough to be interesting.

extern crate ggez;
extern crate rand;

use ggez::conf;
use ggez::event;
use ggez::{GameResult, Context};
use ggez::graphics;
<<<<<<< HEAD
use ggez::graphics::{Vector2, Point2};
use ggez::timer;
use ggez::nalgebra as na;
use std::time::Duration;


=======
use ggez::graphics::Vector2;
use std::time::Duration;

>>>>>>> 9b16b90a
extern crate ggez_goodies;
use ggez_goodies::camera::*;

struct MainState {
    camera: Camera,
    image: graphics::Image,
    image_location: graphics::Point2,
}

impl MainState {
    fn new(ctx: &mut Context) -> GameResult<Self> {
        let camera = Camera::new(WINDOW_WIDTH, WINDOW_HEIGHT, CAMERA_WIDTH, CAMERA_HEIGHT);

        println!("Camera test instructions; WASD move the object, arrow keys move the camera.");
        println!("The red dots are drawn on every integer point in the camera's coordinate \
                  system.");
        let image = graphics::Image::new(ctx, "player.png")?;
        graphics::set_background_color(ctx, ggez::graphics::Color::from((0, 0, 0, 0)));
        let state = MainState {
            camera: camera,
            image: image,
<<<<<<< HEAD
            image_location: graphics::Point2::new(0.0, 0.0),
=======
            image_location: graphics::Point2::origin(),
>>>>>>> 9b16b90a
        };
        Ok(state)
    }
}

const WINDOW_WIDTH: u32 = 640;
const WINDOW_HEIGHT: u32 = 480;

const CAMERA_WIDTH: f32 = 40.0;
const CAMERA_HEIGHT: f32 = 30.0;

impl event::EventHandler for MainState {
    fn update(&mut self, _ctx: &mut Context) -> GameResult<()> {
        Ok(())
    }

    fn draw(&mut self, ctx: &mut Context) -> GameResult<()> {
        graphics::clear(ctx);

        let half_width = (CAMERA_WIDTH / 2.0) as i32;
        let half_height = (CAMERA_HEIGHT / 2.0) as i32;
        graphics::set_color(ctx, graphics::Color::from((255, 0, 0)))?;
        for y in -half_height..half_height {
            for x in -half_width..half_width {
                let fromvec = Vector2::new(x as f32, y as f32);
                let (px, py) = self.camera.world_to_screen_coords(fromvec);
                let to = graphics::Point2::new(px as f32, py as f32);
<<<<<<< HEAD
                graphics::points(ctx, &[to], 5.0)?;
=======
                graphics::points(ctx, &[to], 1.0)?;
>>>>>>> 9b16b90a
            }
        }
        self.image
            .draw_camera(&self.camera, ctx, self.image_location, 0.0)?;
        graphics::present(ctx);
<<<<<<< HEAD
        // timer::sleep_until_next_frame(ctx, 60);
=======
>>>>>>> 9b16b90a
        Ok(())
    }


    fn key_down_event(&mut self, ctx: &mut Context, keycode: event::Keycode, _keymod: event::Mod, _repeat: bool) {
        match keycode {
            event::Keycode::W => {
                self.image_location.y += 0.1;
            }
            event::Keycode::A => {
                self.image_location.x -= 0.1;
            }
            event::Keycode::S => {
                self.image_location.y -= 0.1;
            }
            event::Keycode::D => {
                self.image_location.x += 0.1;
            }
            event::Keycode::Up => self.camera.move_by(Vector2::new(0.0, 0.1)),
            event::Keycode::Left => self.camera.move_by(Vector2::new(-0.1, 0.0)),
            event::Keycode::Down => self.camera.move_by(Vector2::new(0.0, -0.1)),
            event::Keycode::Right => self.camera.move_by(Vector2::new(0.1, 0.0)),
            _ => (),
        };
        println!("Camera position is now {}, object position is {:?}",
                 self.camera.location(),
                 self.image_location);
    }
}

pub fn main() {
    let mut c = conf::Conf::new();
    c.window_title = "Camera test".to_string();
    // c.window_width = WINDOW_WIDTH as u32;
    // c.window_height = WINDOW_HEIGHT as u32;
    let ctx = &mut Context::load_from_conf("camera_test", "test", c).unwrap();
    let game = &mut MainState::new(ctx).unwrap();

    if let Err(e) = event::run(ctx, game) {
        println!("Error encountered: {}", e);
    } else {
        println!("Game exited cleanly.");
    }
}<|MERGE_RESOLUTION|>--- conflicted
+++ resolved
@@ -9,18 +9,12 @@
 use ggez::event;
 use ggez::{GameResult, Context};
 use ggez::graphics;
-<<<<<<< HEAD
 use ggez::graphics::{Vector2, Point2};
 use ggez::timer;
 use ggez::nalgebra as na;
 use std::time::Duration;
 
 
-=======
-use ggez::graphics::Vector2;
-use std::time::Duration;
-
->>>>>>> 9b16b90a
 extern crate ggez_goodies;
 use ggez_goodies::camera::*;
 
@@ -42,11 +36,7 @@
         let state = MainState {
             camera: camera,
             image: image,
-<<<<<<< HEAD
             image_location: graphics::Point2::new(0.0, 0.0),
-=======
-            image_location: graphics::Point2::origin(),
->>>>>>> 9b16b90a
         };
         Ok(state)
     }
@@ -74,20 +64,12 @@
                 let fromvec = Vector2::new(x as f32, y as f32);
                 let (px, py) = self.camera.world_to_screen_coords(fromvec);
                 let to = graphics::Point2::new(px as f32, py as f32);
-<<<<<<< HEAD
-                graphics::points(ctx, &[to], 5.0)?;
-=======
                 graphics::points(ctx, &[to], 1.0)?;
->>>>>>> 9b16b90a
             }
         }
         self.image
             .draw_camera(&self.camera, ctx, self.image_location, 0.0)?;
         graphics::present(ctx);
-<<<<<<< HEAD
-        // timer::sleep_until_next_frame(ctx, 60);
-=======
->>>>>>> 9b16b90a
         Ok(())
     }
 
